--- conflicted
+++ resolved
@@ -63,19 +63,13 @@
 * ### [Midi Sandbox](https://midisandbox.com/)
   Created by: **Jon Lee**
 
-<<<<<<< HEAD
   A collection of midi responsive widgets made to aid musicians, teachers, and students in their education,
   creative process, and practice routine.
 
-=======
-  A collection of midi responsive widgets made to aid musicians, teachers, and students in their 
-  education, creative process, and practice routine.
-
 * ### [Virtual Piano Keyboard](https://muted.io/piano/)
   Created by: **Sébastien Noël**
 
   A simple way to practice playing a piano keyboard online with helpers like chord identification and locking to a scale.
->>>>>>> 0f938257
 
 ## Experiments
 
