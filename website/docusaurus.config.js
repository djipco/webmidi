const lightCodeTheme = require("prism-react-renderer/themes/github");
const darkCodeTheme = require("prism-react-renderer/themes/dracula");

/** @type {import("@docusaurus/types").DocusaurusConfig} */
module.exports = {

  title: "WEBMIDI.js",
  tagline: "Kickstart your JavaScript MIDI projects!",
  url: "https://webmdidijs.org",
  baseUrl: "/webmidi/",
  onBrokenLinks: "warn",
  onBrokenMarkdownLinks: "warn",
  favicon: "img/favicon.ico",

  organizationName: "djipco",
  projectName: "webmidi",

  scripts: [
    // Inject MailChimp newsletter pop-up in <head>
    {
      src: "/scripts/mailchimp/newsletter-exit-prompt.js",
      async: true,
      id: "mcjs"
    }
  ],

  themeConfig: {
    navbar: {
      // title: "My Site",
      logo: {
        alt: "WEBMIDI.js",
        src: "img/webmidijs-logo-dark.svg",
        srcDark: "img/webmidijs-logo-light.svg",
      },
      items: [
        {
          type: "doc",
          docId: "index",
          position: "left",
          label: "Documentation",
        },
        {
          type: "dropdown",
          label: "API",
          position: "left",
          items: [
            {
              label: "3.0.0-alpha.21 🚧",
              to: "api/index",
            },
            {
              label: "2.5.3 (stable, recommended)",
              href: "https://djipco.github.io/webmidi/archives/api/v2/",
              className: "recommended"
            },
            {
              label: "1.0.0-beta.15",
              href: "https://djipco.github.io/webmidi/archives/api/v1/classes/WebMidi.html"
            }
          ]
        },
        {
          type: "dropdown",
          label: "Community",
          position: "left",
          items: [
            {
              label: "GitHub Discussions",
              href: "https://github.com/djipco/webmidi/discussions",
              className: "external"
            },
            {
              label: "Newsletter Subscription",
              href: "https://mailchi.mp/eeffe50651bd/webmidijs-newsletter",
              className: "external"
            },
            {
              label: "Forum (Archived)",
              href: "https://webmidijs.org/forum/",
              className: "external"
            }
          ]
        },
        {
          to: "showcase",
          label: "Showcase",
          position: "left",
        },
        {
          to: "about",
          label: "About",
          position: "left",
        },
        {
          href: "https://github.com/djipco/webmidi",
          position: "right",
          className: "header-github-link",
          "aria-label": "GitHub Repo"
        },
        {
          href: "https://twitter.com/webmidijs",
          position: "right",
          className: "header-twitter-link",
          "aria-label": "Twitter Feed"
        },

<<<<<<< HEAD

=======
>>>>>>> 8cbb70a6
      ]
    },
    footer: {
      style: "dark",
      logo: {
        alt: "WebMidi.js",
        src: "static/img/webmidijs-logo-dark.svg",
        srcDark: "static/img/webmidijs-logo-light.svg",
      },
      links: [
        {
          title: "Docs",
          items: [
            {
              label: "Quick Start",
              to: "/docs",
            },
            {
              label: "Getting Started",
              to: "/docs/getting-started",
            },
            {
              label: "Migration",
              to: "/docs/migration",
            },
          ],
        },
        {
          title: "Community",
          items: [
            {
              label: "Showcase",
              href: "/showcase",
            },
            {
              label: "Twitter",
              href: "https://twitter.com/webmidijs",
            },
          ],
        },
        {
          title: "More",
          items: [
            {
              label: "GitHub",
              href: "https://github.com/djipco/webmidi",
            },
          ],
        },
      ],
      copyright: `© 2015-${new Date().getFullYear()} Jean-Philippe Côté`,
    },
    prism: {
      theme: lightCodeTheme,
      darkTheme: darkCodeTheme,
    },
    algolia: {
      apiKey: "af63ae0f5f71033e19ac5047d02b08bb",
      indexName: "webmidi",
      appId: "BH4D9OD16A",

      // Optional: see doc section below
      contextualSearch: true,

      // Optional: Algolia search parameters
      searchParameters: {},

      //... other Algolia params
      placeholder: "Search website..."
    },
    image: "og-card.png",
    announcementBar: {
      id: "github-banner",
      content: "<a target='_blank' href='https://github.com/sponsors/djipco'>" +
        "<strong>Sponsor</strong></a> ❤️ WebMidi.js on GitHub!"
    },
    gtag: {
      trackingID: "UA-162785934-1",
    },
    googleAnalytics: {
      trackingID: "UA-162785934-1"
    },
  },

  presets: [
    [
      "@docusaurus/preset-classic",
      {
        theme: {
          customCss: [
            require.resolve("./src/css/custom.scss"),
            require.resolve("./src/css/index.scss"),
          ],
        },
        docs: {
          path: "docs",
          lastVersion: "current",
          onlyIncludeVersions: ["current"],
          sidebarPath: require.resolve("./sidebars.js"),
          editUrl: "https://github.com/djipco/webmidi/edit/master/website/",
        },
        blog: false,
        pages: {},
      },
    ],
  ],

  plugins: [
    [
      "@docusaurus/plugin-content-docs",
      {
        id: "api",
        path: "api",
        routeBasePath: "api",
        sidebarPath: require.resolve("./sidebars.js"),
      },
    ],
    [
      "docusaurus-plugin-sass",
      {

      }
    ],
  ],

};<|MERGE_RESOLUTION|>--- conflicted
+++ resolved
@@ -104,10 +104,6 @@
           "aria-label": "Twitter Feed"
         },
 
-<<<<<<< HEAD
-
-=======
->>>>>>> 8cbb70a6
       ]
     },
     footer: {
