const lightCodeTheme = require("prism-react-renderer/themes/github");
const darkCodeTheme = require("prism-react-renderer/themes/dracula");

/** @type {import("@docusaurus/types").DocusaurusConfig} */
module.exports = {
  title: "WebMidi.js",
  tagline: "Kickstart your JavaScript MIDI projects!",
  url: "https://webmdidijs.org",
  baseUrl: "/webmidi/",
  onBrokenLinks: "warn",
  onBrokenMarkdownLinks: "warn",
  favicon: "img/favicon.ico",
  organizationName: "djipco",
  projectName: "webmidi",
  themeConfig: {
    navbar: {
      // title: "My Site",
      logo: {
        alt: "WebMidi.js",
        src: "img/webmidijs-logo.svg",
      },
      items: [
        {
          type: "doc",
          docId: "index",
          position: "left",
          label: "Documentation",
        },
        {
          to: "/api",
          label: "API",
          position: "left",
          activeBaseRegex: `/api/`,
        },
        {
          to: "showcase",
          label: "Showcase",
          position: "left",
        },
        {
          href: "https://github.com/djipco/webmidi/discussions",
          label: "Forum",
          position: "right",
        },
        {
          href: "https://github.com/djipco/webmidi",
          position: "right",
          className: "header-github-link",
          "aria-label": "GitHub repository"
        },
      ],
    },
    footer: {
      style: "dark",
      // links: [
      //   {
      //     title: "Docs",
      //     items: [
      //       {
      //         label: "Tutorial",
      //         to: "/docs/intro",
      //       },
      //     ],
      //   },
      //   {
      //     title: "Community",
      //     items: [
      //       {
      //         label: "Stack Overflow",
      //         href: "https://stackoverflow.com/questions/tagged/docusaurus",
      //       },
      //       {
      //         label: "Discord",
      //         href: "https://discordapp.com/invite/docusaurus",
      //       },
      //       {
      //         label: "Twitter",
      //         href: "https://twitter.com/docusaurus",
      //       },
      //     ],
      //   },
      //   {
      //     title: "More",
      //     items: [
      //       {
      //         label: "Blog",
      //         to: "/blog",
      //       },
      //       {
      //         label: "GitHub",
      //         href: "https://github.com/facebook/docusaurus",
      //       },
      //     ],
      //   },
      // ],
      copyright: `© 2015-${new Date().getFullYear()} Jean-Philippe Côté`,
    },
    prism: {
      theme: lightCodeTheme,
      darkTheme: darkCodeTheme,
    },
    // algolia: {
    //   apiKey: "YOUR_API_KEY",
    //   indexName: "YOUR_INDEX_NAME",
    //
    //   // Optional: see doc section below
    //   contextualSearch: true,
    //
    //   // Optional: see doc section below
    //   appId: "YOUR_APP_ID",
    //
    //   // Optional: Algolia search parameters
    //   searchParameters: {},
    //
    //   //... other Algolia params
    // },
  },


  presets: [
    [
      "@docusaurus/preset-classic",
      {
        docs: {
          sidebarPath: require.resolve("./sidebars.js"),
          // Please change this to your repo.
          editUrl: "https://github.com/djipco/webmidi/edit/master/docusaurus/",

<<<<<<< HEAD
          routeBasePath: "docs",
=======
>>>>>>> 234bd69a
          path: "docs",
          lastVersion: "current",
          onlyIncludeVersions: ["current"],
        },
        blog: {
          showReadingTime: true,
          // Please change this to your repo.
          editUrl: "https://github.com/djipco/webmidi/edit/master/docusaurus/blog/",
        },
        theme: {
          customCss: require.resolve("./src/css/custom.css"),
        },
      },
    ],
  ],

<<<<<<< HEAD
  plugins: [

    // This section is for the additional 'doc' section which is the API
=======

  plugins: [
>>>>>>> 234bd69a
    [
      "@docusaurus/plugin-content-docs",
      {
        id: "api",
        path: "api",
        routeBasePath: "api",
        sidebarPath: require.resolve("./sidebars.js"),
      },
    ],
  ],

<<<<<<< HEAD
};
=======
};
>>>>>>> 234bd69a
<|MERGE_RESOLUTION|>--- conflicted
+++ resolved
@@ -115,8 +115,6 @@
     //   //... other Algolia params
     // },
   },
-
-
   presets: [
     [
       "@docusaurus/preset-classic",
@@ -126,10 +124,6 @@
           // Please change this to your repo.
           editUrl: "https://github.com/djipco/webmidi/edit/master/docusaurus/",
 
-<<<<<<< HEAD
-          routeBasePath: "docs",
-=======
->>>>>>> 234bd69a
           path: "docs",
           lastVersion: "current",
           onlyIncludeVersions: ["current"],
@@ -146,14 +140,8 @@
     ],
   ],
 
-<<<<<<< HEAD
-  plugins: [
-
-    // This section is for the additional 'doc' section which is the API
-=======
 
   plugins: [
->>>>>>> 234bd69a
     [
       "@docusaurus/plugin-content-docs",
       {
@@ -165,8 +153,4 @@
     ],
   ],
 
-<<<<<<< HEAD
-};
-=======
-};
->>>>>>> 234bd69a
+};